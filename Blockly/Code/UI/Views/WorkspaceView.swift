--- conflicted
+++ resolved
@@ -15,32 +15,6 @@
 
 import Foundation
 
-<<<<<<< HEAD
-// MARK: - WorkspaceViewDelegate Protocol
-
-/**
- Protocol for events that occur on `WorkspaceView`.
- */
-public protocol WorkspaceViewDelegate: UIScrollViewDelegate {
-  /**
-   Event that is called when a block view has been added to a workspace view.
-
-   - Parameter workspaceView: The given `WorkspaceView`
-   - Parameter blockView: The `BlockView` that has been added
-   */
-  func workspaceView(workspaceView: WorkspaceView, didAddBlockView blockView: BlockView)
-
-  /**
-   Event that is called when a block view will be removed from a workspace view.
-
-   - Parameter workspaceView: The given `WorkspaceView`
-   - Parameter blockView: The `BlockView` that will be removed
-   */
-  func workspaceView(workspaceView: WorkspaceView, willRemoveBlockView blockView: BlockView)
-}
-
-=======
->>>>>>> 8f6cd744
 // MARK: - WorkspaceView Class
 
 /**
@@ -98,18 +72,11 @@
     super.init(frame: CGRectZero)
 
     addSubview(scrollView)
-<<<<<<< HEAD
 
     scrollView.delegate = self
     scrollView.minimumZoomScale = LayoutEngine.MinimumScale
     scrollView.maximumZoomScale = LayoutEngine.MaximumScale
     scrollView.bouncesZoom = false
-
-    // Don't automatically update `self.frame` based on `self.layout`
-    updateOriginFromLayout = false
-    updateBoundsFromLayout = false
-=======
->>>>>>> 8f6cd744
   }
 
   @objc public func viewForZoomingInScrollView(scrollView: UIScrollView) -> UIView? {
@@ -416,7 +383,7 @@
 
   private func removeExcessScrollSpace() {
     if !allowCanvasPadding || _disableRemoveExcessScrollSpace ||
-      /*scrollView.tracking ||*/ scrollView.dragging || scrollView.decelerating
+      scrollView.tracking || scrollView.dragging || scrollView.decelerating
     {
       return
     }
