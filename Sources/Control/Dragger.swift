--- conflicted
+++ resolved
@@ -160,13 +160,8 @@
       // Add move event for the current position of block, since it wasn't being captured
       // while the block was moving.
       if let drag = _dragGestureData[layout.uuid] {
-<<<<<<< HEAD
-        drag.moveEvent.recordNewValues()
+        drag.moveEvent.recordNewValues(forBlock: drag.blockLayout?.block)
         EventManager.shared.addPendingEvent(drag.moveEvent)
-=======
-        drag.moveEvent.recordNewValues(forBlock: drag.blockLayout?.block)
-        EventManager.sharedInstance.addPendingEvent(drag.moveEvent)
->>>>>>> 1d87e441
       }
 
       // Remove the highlight for this block
@@ -211,13 +206,8 @@
     // Add move event for the current position of block, since it wasn't being captured
     // while the block was moving.
     if let drag = _dragGestureData[layout.uuid] {
-<<<<<<< HEAD
-      drag.moveEvent.recordNewValues()
+      drag.moveEvent.recordNewValues(forBlock: drag.blockLayout?.block)
       EventManager.shared.addPendingEvent(drag.moveEvent)
-=======
-      drag.moveEvent.recordNewValues(forBlock: drag.blockLayout?.block)
-      EventManager.sharedInstance.addPendingEvent(drag.moveEvent)
->>>>>>> 1d87e441
     }
 
     // Remove the highlight for this block
