--- conflicted
+++ resolved
@@ -452,10 +452,6 @@
         // Finish left edge
         path.addLineTo(x: 0, y: -(puzzleLineExtension - cornerRadius), relative: true)
         PathHelper.addCorner(.topLeft, toPath: path, radius: cornerRadius, clockwise: true)
-<<<<<<< HEAD
-
-=======
->>>>>>> 8742d146
       }
     }
 
