/*
* Copyright 2015 Google Inc. All Rights Reserved.
* Licensed under the Apache License, Version 2.0 (the "License");
* you may not use this file except in compliance with the License.
* You may obtain a copy of the License at
*
* http://www.apache.org/licenses/LICENSE-2.0
*
* Unless required by applicable law or agreed to in writing, software
* distributed under the License is distributed on an "AS IS" BASIS,
* WITHOUT WARRANTIES OR CONDITIONS OF ANY KIND, either express or implied.
* See the License for the specific language governing permissions and
* limitations under the License.
*/

import Foundation

/**
 Abstract class that stores information on how to render and position a group of sequential
 `Block` objects (ie. those that are connecting via previous/next connections).
 */
@objc(BKYBlockGroupLayout)
open class BlockGroupLayout: Layout {
  // MARK: - Properties

  /// Flag that should be used when `self.zIndex` has been updated
  public static let Flag_UpdateZIndex = LayoutFlag(0)
  /// Flag that should be used when `self.dragging` has been updated
  public static let Flag_UpdateDragging = LayoutFlag(1)

  /**
   A list of sequential block layouts that belong to this group. While this class doesn't enforce
   it, the following should hold true:

   1) When `i < blockLayouts.count - 1`:

   `blockLayouts[i].block.nextBlock = blockLayouts[i + 1].block`

   2) When `i >= 1`:

   `blockLayouts[i].block.previousBlock = blockLayouts[i - 1].block`
  */
  open fileprivate(set) var blockLayouts = [BlockLayout]()

  /// Z-index of the layout
  open var zIndex: UInt = 0 {
    didSet {
      if zIndex == oldValue {
        return
      }
      sendChangeEvent(withFlags: BlockGroupLayout.Flag_UpdateZIndex)
    }
  }

  /// Flag indicating if this block group is being dragged
  open var dragging: Bool = false {
    didSet {
      if dragging == oldValue {
        return
      }
      sendChangeEvent(withFlags: BlockGroupLayout.Flag_UpdateDragging)
    }
  }

  /// The largest leading edge X offset for every `BlockLayout` in `self.blockLayouts`
  open var largestLeadingEdgeXOffset: CGFloat {
    return blockLayouts.map({ $0.leadingEdgeXOffset }).max() ?? CGFloat(0)
  }

  // MARK: - Open

  /**
  Appends all blockLayouts to `self.blockLayouts` and sets their `parentLayout` to this instance.

  - parameter blockLayouts: The list of `BlockLayout` instances to append.
  - parameter updateLayout: If true, all parent layouts of this layout will be updated.
  */
  open func appendBlockLayouts(_ blockLayouts: [BlockLayout], updateLayout: Bool = true) {
    for blockLayout in blockLayouts {
      self.blockLayouts.append(blockLayout)
      adoptChildLayout(blockLayout)
    }

    if updateLayout {
      updateLayoutUpTree()
    }
  }

  /**
  Removes `self.blockLayouts[index]`, sets its `parentLayout` to nil, and returns it.

  - parameter updateLayout: If true, all parent layouts of this layout will be updated.
  - returns: The `BlockLayout` that was removed.
  */
  @discardableResult
  open func removeBlockLayout(atIndex index: Int, updateLayout: Bool = true) -> BlockLayout {
    let removedLayout = blockLayouts.remove(at: index)
    removeChildLayout(removedLayout)

    if updateLayout {
      updateLayoutUpTree()
    }

    return removedLayout
  }

  /**
   Appends a given `BlockLayout` instance to `self.blockLayouts` and adopts it as a child.

   If `blockLayout` had a previous `BlockGroupLayout` parent, it is removed as a child from that
   parent. Additionally, any children that followed this `blockLayout` in its old parent are also
   removed and appended to `self.blockLayouts`.

   - parameter blockLayout: The `BlockLayout` to adopt
   - parameter updateLayouts: If true, all parent layouts of this layout and of `blockLayout`'s
   previous parent will be updated.
   */
  open func claimWithFollowers(blockLayout: BlockLayout, updateLayouts: Bool = true) {
    let oldParentLayout = blockLayout.parentBlockGroupLayout

    var transferredLayouts = [BlockLayout]()
    if let oldParentLayout = oldParentLayout,
      let index = oldParentLayout.blockLayouts.index(of: blockLayout)
    {
      while (index < oldParentLayout.blockLayouts.count) {
        // Just remove block layout from `oldParentLayout.blockLayouts`
        // We don't want to remove it via removeChildLayout(...) or else this will fire an event.
        let transferLayout = oldParentLayout.blockLayouts.remove(at: index)
        transferredLayouts.append(transferLayout)
      }
    } else {
      transferredLayouts.append(blockLayout)
    }

    Layout.doNotAnimate {
      // Transfer the layouts over to `newBlockGroupLayout`. Do not animate these changes, as these
      // layouts need to start any potential animations from locations relative to its new parent
      // (not its old parent).
      self.appendBlockLayouts(transferredLayouts, updateLayout: false)
    }

    if updateLayouts {
      updateLayoutUpTree()
      oldParentLayout?.updateLayoutUpTree()
    }
  }

  /**
  Removes a given block layout and all subsequent layouts from `blockLayouts`, and returns them in
  an array.

  - parameter blockLayout: The given block layout to find and remove.
  - parameter updateLayout: If true, all parent layouts of this layout will be updated.
  - returns: The list of block layouts that were removed, starting from the given block layout. If
  the given block layout could not be found, it is still returned as a single-element list.
  */
  open func removeAllBlockLayouts(
    startingFrom blockLayout: BlockLayout, updateLayout: Bool = true) -> [BlockLayout] {
    var removedElements = [BlockLayout]()

    if let index = blockLayouts.index(of: blockLayout) {
      while (index < blockLayouts.count) {
        let removedLayout = removeBlockLayout(atIndex: index, updateLayout: false)
        removedElements.append(removedLayout)
      }

      if updateLayout {
        updateLayoutUpTree()
      }
    } else {
      // Always return the given block layout, even it's not found
      removedElements.append(blockLayout)
    }

    return removedElements
  }

  /**
   Removes all elements from `self.blockLayouts` and sets their `parentLayout` to nil.

   - parameter updateLayout: If true, all parent layouts of this layout will be updated.
   */
  open func reset(updateLayout: Bool = true) {
    while blockLayouts.count > 0 {
      removeBlockLayout(atIndex: 0, updateLayout: false)
    }

    if updateLayout {
      updateLayoutUpTree()
    }
  }

  /**
   If this instance's `parentLayout` is an instance of `WorkspaceLayout`, this method changes
   `relativePosition` to the position. If not, this method does nothing.

   - parameter position: The relative position within its parent's Workspace layout, specified
   as a Workspace coordinate system point.
   - parameter updateCanvasSize: If true, recalculates the Workspace layout's canvas size based on
   the current positions of its block groups.
   */
  open func move(toWorkspacePosition position: WorkspacePoint, updateCanvasSize: Bool = true) {
    if let workspaceLayout = self.parentLayout as? WorkspaceLayout {
      let updatePosition = {
        self.relativePosition = position
        self.refreshViewPositionsForTree(includeFields: false)
      }

      if let block = blockLayouts.first?.block {
<<<<<<< HEAD
        let event = BlocklyEvent.BlockMove(workspace: workspaceLayout.workspace, block: block)
        updatePosition()
        event.recordNewValues()
        EventManager.shared.addPendingEvent(event)
=======
        BlocklyEvent.Move.captureMoveEvent(workspace: workspaceLayout.workspace, block: block) {
          updatePosition()
        }
>>>>>>> 1d87e441
      } else {
        bky_debugPrint("An empty block group was moved. This may be the result of abnormal state.")
        updatePosition()
      }

      if updateCanvasSize {
        workspaceLayout.updateCanvasSize()
      }
    }
  }
}<|MERGE_RESOLUTION|>--- conflicted
+++ resolved
@@ -207,16 +207,9 @@
       }
 
       if let block = blockLayouts.first?.block {
-<<<<<<< HEAD
-        let event = BlocklyEvent.BlockMove(workspace: workspaceLayout.workspace, block: block)
-        updatePosition()
-        event.recordNewValues()
-        EventManager.shared.addPendingEvent(event)
-=======
         BlocklyEvent.Move.captureMoveEvent(workspace: workspaceLayout.workspace, block: block) {
           updatePosition()
         }
->>>>>>> 1d87e441
       } else {
         bky_debugPrint("An empty block group was moved. This may be the result of abnormal state.")
         updatePosition()
