/*
* Copyright 2016 Google Inc. All Rights Reserved.
* Licensed under the Apache License, Version 2.0 (the "License");
* you may not use this file except in compliance with the License.
* You may obtain a copy of the License at
*
* http://www.apache.org/licenses/LICENSE-2.0
*
* Unless required by applicable law or agreed to in writing, software
* distributed under the License is distributed on an "AS IS" BASIS,
* WITHOUT WARRANTIES OR CONDITIONS OF ANY KIND, either express or implied.
* See the License for the specific language governing permissions and
* limitations under the License.
*/

import Foundation
@testable import Blockly
import XCTest

/** Tests for the `CodeGeneratorService` class. */
class CodeGeneratorServiceTest: XCTestCase {

  var _codeGeneratorService: CodeGeneratorService!

  var _blockFactory: BlockFactory!

  override func setUp() {
    super.setUp()

    let testBundle = Bundle(for: type(of: self))
    // Create the code generator
    _codeGeneratorService = CodeGeneratorService(
      jsCoreDependencies: [
        /// The JS file containing the Blockly engine
        "blockly_web/blockly_compressed.js",
        /// The JS file containing a list of internationalized messages
        "blockly_web/msg/js/en.js",
      ], bundle: testBundle)

    // Create the block factory
    _blockFactory = BlockFactory()
  }

  // MARK: - Tests

  func testPythonCodeGeneration() {
    _blockFactory.load(fromDefaultFiles: [.loopDefault, .mathDefault])

    // Build workspace with simple repeat loop
    let workspace = Workspace()
    guard
      let loopBlock = BKYAssertDoesNotThrow({
        try self._blockFactory.makeBlock(name: "controls_repeat_ext")
      }),
      let loopValueBlock = BKYAssertDoesNotThrow({
        try self._blockFactory.makeBlock(name: "math_number")
      }),
      let parentInput = loopBlock.firstInput(withName: "TIMES"),
      let fieldNumber = loopValueBlock.firstField(withName: "NUM") as? FieldNumber else
    {
      XCTFail("Could not build blocks")
      return
    }
    BKYAssertDoesNotThrow { () -> Void in
      fieldNumber.value = 10
      try parentInput.connection?.connectTo(loopValueBlock.inferiorConnection)
      try workspace.addBlockTree(loopBlock)
    }

    // Set up timeout expectation
    let expectation = self.expectation(description: "Code Generation")

    // Set builder
    let testBundle = Bundle(for: type(of: self))
    let builder = CodeGeneratorServiceRequestBuilder(jsGeneratorObject: "Blockly.Python")
    builder.addJSBlockGeneratorFiles(["blockly_web/python_compressed.js"], bundle: testBundle)
    builder.addJSONBlockDefinitionFiles(fromDefaultFiles: .AllDefault)
    _codeGeneratorService.setRequestBuilder(builder, shouldCache: false)

    // Execute request
    let _ = BKYAssertDoesNotThrow {
      try _codeGeneratorService.generateCode(
        forWorkspace: workspace,
        onCompletion: { code in
          XCTAssertEqual("for count in range(10):  pass",
                         code.replacingOccurrences(of: "\n", with: ""))
          expectation.fulfill()
        }, onError: { error in
          XCTFail("Error occurred during code generation: \(error)")
          expectation.fulfill()
      })
    }

    // Wait 10s for code generation to finish
    waitForExpectations(timeout: 10.0, handler: { error in
      if let error = error {
        XCTFail("Code generation timed out: \(error)")
      }
    })
  }

  func testPythonCodeGenerationWithManyRequests() {
    _blockFactory.load(fromDefaultFiles: [.LoopDefault, .MathDefault])

    // Build workspace with simple repeat loop
    let workspace = Workspace()

    guard
      let loopBlock = BKYAssertDoesNotThrow({
        try self._blockFactory.makeBlock(name: "controls_repeat_ext")
      }),
      let loopValueBlock = BKYAssertDoesNotThrow({
        try self._blockFactory.makeBlock(name: "math_number")
      }),
      let parentInput = loopBlock.firstInput(withName: "TIMES"),
      let fieldInput = loopValueBlock.firstField(withName: "NUM") as? FieldNumber else
    {
      XCTFail("Could not build blocks")
      return
    }
    BKYAssertDoesNotThrow { () -> Void in
      fieldInput.value = 10
      try parentInput.connection?.connectTo(loopValueBlock.inferiorConnection)
      try workspace.addBlockTree(loopBlock)
    }

    let testBundle = Bundle(for: type(of: self))

    for _ in 0 ..< 100 {
      // Set up timeout expectation
      let expectation = self.expectation(description: "Code Generation")

      // Set builder
      let builder = CodeGeneratorServiceRequestBuilder(jsGeneratorObject: "Blockly.Python")
      builder.addJSBlockGeneratorFiles(["blockly_web/python_compressed.js"], bundle: testBundle)
<<<<<<< HEAD
      builder.addJSONBlockDefinitionFiles(fromDefaultFiles: .allDefault)
      guard let request = BKYAssertDoesNotThrow({
        try builder.makeRequest(forWorkspace: workspace)
      }) else {
        XCTFail("Could not build code generation request")
        return
      }
      request.onCompletion = { code in
        XCTAssertEqual("for count in range(10):  pass",
          code.replacingOccurrences(of: "\n", with: ""))
        expectation.fulfill()
      }
      request.onError = { error in
        XCTFail("Error occurred during code generation: \(error)")
        expectation.fulfill()
=======
      builder.addJSONBlockDefinitionFiles(fromDefaultFiles: .AllDefault)
      _codeGeneratorService.setRequestBuilder(builder, shouldCache: true)

      // Execute request
      let _ = BKYAssertDoesNotThrow {
        try _codeGeneratorService.generateCode(
          forWorkspace: workspace,
          onCompletion: { code in
            XCTAssertEqual("for count in range(10):  pass",
                           code.replacingOccurrences(of: "\n", with: ""))
            expectation.fulfill()
          }, onError: { error in
            XCTFail("Error occurred during code generation: \(error)")
            expectation.fulfill()
          })
>>>>>>> d80c9c8e
      }
    }

    // Wait 100s for code generation to finish
    waitForExpectations(timeout: 100.0, handler: { error in
      if let error = error {
        XCTFail("Code generation timed out: \(error)")
      }
    })
  }

  func testJSCodeGenerationWithCustomDefinitions() {
    let testBundle = Bundle(for: type(of: self))

    // Load custom block into block factory
    BKYAssertDoesNotThrow {
      try _blockFactory.load(fromJSONPaths: ["code_generator_blocks.json"], bundle: testBundle)
    }

    // Build workspace with the custom colour block
    let workspace = Workspace()
    guard
      let colorBlock = BKYAssertDoesNotThrow({
        try self._blockFactory.makeBlock(name: "custom_colour_block")
      }),
      let fieldColor = colorBlock.firstField(withName: "COLOUR") as? FieldColor else
    {
      XCTFail("Could not build block")
      return
    }

    guard let color = ColorHelper.makeColor(rgb: "abcdef") else {
      XCTFail("Could not create color")
      return
    }
    fieldColor.color = color

    BKYAssertDoesNotThrow {
      try workspace.addBlockTree(colorBlock)
    }

    // Set up timeout expectation
    let expectation = self.expectation(description: "Code Generation")

    // Set builder
    let builder = CodeGeneratorServiceRequestBuilder(jsGeneratorObject: "Blockly.JavaScript")
    builder.addJSBlockGeneratorFiles(["blockly_web/javascript_compressed.js",
                                  "code_generator_generators.js"],
                                 bundle: testBundle)
    builder.addJSONBlockDefinitionFiles(fromDefaultFiles: .allDefault)
    builder.addJSONBlockDefinitionFiles(["code_generator_blocks.json"], bundle: testBundle)
    _codeGeneratorService.setRequestBuilder(builder, shouldCache: false)

    // Execute request
    let _ = BKYAssertDoesNotThrow {
      try _codeGeneratorService.generateCode(
        forWorkspace: workspace,
        onCompletion: { code in
          XCTAssertEqual("#abcdef", code)
          expectation.fulfill()
        }, onError: { error in
          XCTFail("Error occurred during code generation: \(error)")
          expectation.fulfill()
        })
    }

    // Wait 10s for code generation to finish
    waitForExpectations(timeout: 10.0, handler: { error in
      if let error = error {
        XCTFail("Code generation timed out: \(error)")
      }
    })
  }
}<|MERGE_RESOLUTION|>--- conflicted
+++ resolved
@@ -74,7 +74,7 @@
     let testBundle = Bundle(for: type(of: self))
     let builder = CodeGeneratorServiceRequestBuilder(jsGeneratorObject: "Blockly.Python")
     builder.addJSBlockGeneratorFiles(["blockly_web/python_compressed.js"], bundle: testBundle)
-    builder.addJSONBlockDefinitionFiles(fromDefaultFiles: .AllDefault)
+    builder.addJSONBlockDefinitionFiles(fromDefaultFiles: .allDefault)
     _codeGeneratorService.setRequestBuilder(builder, shouldCache: false)
 
     // Execute request
@@ -100,7 +100,7 @@
   }
 
   func testPythonCodeGenerationWithManyRequests() {
-    _blockFactory.load(fromDefaultFiles: [.LoopDefault, .MathDefault])
+    _blockFactory.load(fromDefaultFiles: [.loopDefault, .mathDefault])
 
     // Build workspace with simple repeat loop
     let workspace = Workspace()
@@ -133,24 +133,7 @@
       // Set builder
       let builder = CodeGeneratorServiceRequestBuilder(jsGeneratorObject: "Blockly.Python")
       builder.addJSBlockGeneratorFiles(["blockly_web/python_compressed.js"], bundle: testBundle)
-<<<<<<< HEAD
       builder.addJSONBlockDefinitionFiles(fromDefaultFiles: .allDefault)
-      guard let request = BKYAssertDoesNotThrow({
-        try builder.makeRequest(forWorkspace: workspace)
-      }) else {
-        XCTFail("Could not build code generation request")
-        return
-      }
-      request.onCompletion = { code in
-        XCTAssertEqual("for count in range(10):  pass",
-          code.replacingOccurrences(of: "\n", with: ""))
-        expectation.fulfill()
-      }
-      request.onError = { error in
-        XCTFail("Error occurred during code generation: \(error)")
-        expectation.fulfill()
-=======
-      builder.addJSONBlockDefinitionFiles(fromDefaultFiles: .AllDefault)
       _codeGeneratorService.setRequestBuilder(builder, shouldCache: true)
 
       // Execute request
@@ -165,7 +148,6 @@
             XCTFail("Error occurred during code generation: \(error)")
             expectation.fulfill()
           })
->>>>>>> d80c9c8e
       }
     }
 
